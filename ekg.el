--- conflicted
+++ resolved
@@ -70,9 +70,6 @@
   :type 'file
   :group 'ekg)
 
-<<<<<<< HEAD
-(defface ekg-notes-mode-title
-=======
 (defconst ekg-default-num-backups 5
   "The number of backups to set when first using the database.
 This can be overwritten by other database users, and will not be
@@ -86,8 +83,7 @@
 backups in your database after it has been created, run
 `triples-backups-setup'.")
 
-(defface ekg-title
->>>>>>> ada02dfd
+(defface ekg-notes-mode-title
   '((((type graphic)) :height 2.0 :box t :inherit hl-line)
     (((type tty))) :underline t :inherit hl-line)
   "Face shown for the titles of EKG notes mode.")
@@ -893,46 +889,6 @@
     (when (> (length subjects) 1) (warn "Multiple URLs with the same title exist: %s" title))
     (browse-url (car subjects))))
 
-<<<<<<< HEAD
-=======
-;; The following is unused, experimental code.
-
-(cl-defstruct ekg-person
-  "Data about a person, stored in EKG."
-  names emails tags)
-
-(defun ekg-add-people (people)
-  "Add PEOPLE, `ekg-person' objects to EKG.
-The subject of a person is the shortest email address they have."
-  (ekg--connect)
-  (triples-with-transaction ekg-db
-      (mapc (lambda (person)
-              (let* ((sorted-email (sort (ekg-person-emails person)
-                                         (lambda (a b)
-                                           (< (length a) (length b)))))
-                     (subject (car sorted-email)))
-                (triples-set-type ekg-db subject 'named
-                                  :name (ekg-person-names person))
-                (triples-set-type ekg-db subject 'email
-                                  :address sorted-email)
-                (triples-set-type ekg-db subject 'tagged
-                                  :tag (ekg-person-tags person))
-                (triples-set-type ekg-db subject 'person)))
-            people))
-  (triples-backups-maybe-backup ekg-db ekg-db-file))
-
-(defun ekg-people ()
-  "Return a list of all people as `ekg-person' structs."
-  (ekg--connect)
-  (cl-loop for id in (triples-subjects-of-type ekg-db 'person)
-           collect
-           (let ((v (triples-get-subject ekg-db id)))
-             (make-ekg-person
-              :names (plist-get v :name)
-              :emails (plist-get v :email/address)
-              :tags (plist-get v :tagged/tag)))))
-
->>>>>>> ada02dfd
 ;; Auto-tag functions
 
 (defun ekg-tag-for-date (&optional date)
